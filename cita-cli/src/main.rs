--- conflicted
+++ resolved
@@ -68,7 +68,6 @@
                             clap::Arg::with_name("chain-id")
                                 .long("chain-id")
                                 .takes_value(true)
-<<<<<<< HEAD
                                 .validator(|chain_id| {
                                     match chain_id.parse::<u32>() {
                                         Ok(_) => Ok(()),
@@ -88,15 +87,6 @@
                                 })
                                 .help("The private key of transaction")
                         )
-=======
-                                .required(true)
-                                .validator(|privkey| match parse_privkey(privkey.as_ref()) {
-                                    Ok(_) => Ok(()),
-                                    Err(err) => Err(err),
-                                })
-                                .help("The private key of transaction"),
-                        ),
->>>>>>> fb4a3f94
                 )
                 .subcommand(
                     clap::SubCommand::with_name("cita_getBlockByHash")
@@ -244,10 +234,7 @@
 }
 
 fn parse_privkey(hash: &str) -> Result<PrivKey, String> {
-<<<<<<< HEAD
-    Ok(PrivKey::from_str(&remove_0x(hash.to_string())).map_err(|err| {
-        format!("{}", err)
-    })?)
+    Ok(PrivKey::from_str(&remove_0x(hash.to_string())).map_err(|err| format!("{}", err))?)
 }
 
 fn highlight_json(content: &str) -> String {
@@ -259,7 +246,4 @@
     let mut h = HighlightLines::new(syntax, &ts.themes["base16-ocean.dark"]);
     let ranges: Vec<(Style, &str)> = h.highlight(content);
     as_24_bit_terminal_escaped(&ranges[..], true)
-=======
-    Ok(PrivKey::from_str(&remove_0x(hash.to_string())).map_err(|err| format!("{}", err))?)
->>>>>>> fb4a3f94
 }